--- conflicted
+++ resolved
@@ -16,13 +16,8 @@
     # "idx_list": [0, 3],
     # "idx_range": [0, 1],
     # Short Issue Test
-<<<<<<< HEAD
-    # "filter_instance": "^(pydata__xarray-4094)$",
-    # "filter_instance": "^(astropy__astropy-14365)$",
-=======
     "filter_instance": "^(matplotlib__matplotlib-23476)$",
     # "filter_instance": "^(astropy__astropy-12907)$",
->>>>>>> 0698e0d5
     # "filter_instance": "^(astropy__astropy-12907|astropy__astropy-7746)$",
     # Long Issue Test
     # "filter_instance": "^(astropy__astropy-6938)$",
