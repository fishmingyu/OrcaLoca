--- conflicted
+++ resolved
@@ -29,11 +29,8 @@
     ),
     # whole repo
     # "filter_instance": ".*",
-<<<<<<< HEAD
     # internal error
     "filter_instance": "^(django__django-15814)$",
-=======
->>>>>>> 0a07980f
     # Multi Issue Test
     # "filter_instance": "^(pylint-dev__pylint-7080|matplotlib__matplotlib-26020|pytest-dev__pytest-7490)$",
     # Wrong action
