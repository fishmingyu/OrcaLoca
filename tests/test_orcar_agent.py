import argparse

import docker
from Orcar import OrcarAgent
from Orcar.gen_config import Config, get_llm
from Orcar.load_cache_dataset import load_filter_hf_dataset

args_dict = {
    "model": "claude-3-5-sonnet-20241022",
    # "model": "gpt-4o",
    "image": "sweagent/swe-agent:latest",
    "dataset": "SWE-bench_Lite_Diff_common",
    # "dataset": "princeton-nlp/SWE-bench_Lite",
    "persistent": True,
    "container_name": "test",
    "split": "test",
    "max_retry": 2,
    # "idx_list": [0, 3],
    # "idx_range": [0, 1],
    # Short Issue Test
    # "filter_instance": "^(matplotlib__matplotlib-23476)$",
    # "filter_instance": "^(sphinx-doc__sphinx-11445|sphinx-doc__sphinx-8595|sympy__sympy-12419)$",
    # "filter_instance": "^(sympy__sympy-12419)$",
    # "filter_instance": "^(astropy__astropy-12907|astropy__astropy-14182)$",
    # Long Issue Test
<<<<<<< HEAD
    # "filter_instance": "^(django__django-11815)$",
=======
    # "filter_instance": "^(sphinx-doc__sphinx-8721|sphinx-doc__sphinx-8595)$",
>>>>>>> 6dfaa76f
    # "filter_instance": "^(astropy__astropy-6938|astropy__astropy-12907)$",
    # "filter_instance": (
    #     "^(sympy__sympy-21612|pytest-dev__pytest-7432|matplotlib__matplotlib-24149|"
    #     "sympy__sympy-16792|django__django-11999|matplotlib__matplotlib-25332|"
    #     "scikit-learn__scikit-learn-13496)$"
    # ),
    # whole repo
<<<<<<< HEAD
    # "filter_instance": ".*",
    # internal error
    # "filter_instance": "^(django__django-13315)$",
    "filter_instance": "^(django__django-17087)$",
    # Multi Issue Test
    # "filter_instance": "^(pylint-dev__pylint-7080|matplotlib__matplotlib-26020|pytest-dev__pytest-7490)$",
    # Wrong action
    # "filter_instance": (
    #    "^("
    #    "django__django-11815|"
    #    "django__django-13028|"
    #    "django__django-14999|"
    #    "django__django-15252|"
    #    "sympy__sympy-13647|"
    #    "scikit-learn__scikit-learn-13496"
    #    ")$"
    # ),
    # Test step format
    # "filter_instance": (
    #    "^("
    #    # Wrong step format
    #    "django__django-11848|"
    #    "django__django-16139|"
    #    "django__django-16527|"
    #    "scikit-learn__scikit-learn-14087|"
    #    "sympy__sympy-12481|"
    #    "sympy__sympy-20154|"
    #    "django__django-15814|"
    #    # Long issues
    #    "pylint-dev__pylint-7080|"
    #    "matplotlib__matplotlib-26020|"
    #    "pytest-dev__pytest-7490"
    #    ")$"
    # ),
    # Wrong output path format
    # "filter_instance": (
    #    "^("
    #    "astropy__astropy-14995|"
    #    "django__django-13315|"
    #    "django__django-13401|"
    #    "django__django-14855|"
    #    "sympy__sympy-16792|"
    #    "sympy__sympy-23262|"
    #    "sympy__sympy-24066"
    #    ")$"
    # ),
    # Tracer test
    # "filter_instance": (
    #    "^("
    #    "astropy__astropy-12907|"
    #    "pydata__xarray-4094|"
    #    "sympy__sympy-18189|"
    #    "sympy__sympy-18199|"
    #    "sympy__sympy-21847|"
    #    "sympy__sympy-24066|"
    #    "django__django-11815|"
    #    "scikit-learn__scikit-learn-14983|"
    #    "sympy__sympy-13647|"
    #    "sympy__sympy-15345|"
    #    "sympy__sympy-12419|"
    #    "sympy__sympy-13031|"
    #    "sympy__sympy-21379|"
    #    "sympy__sympy-23262|"
    #    "astropy__astropy-14995|"
    #    "django__django-14787|"
    #    "django__django-16595|"
    #    "matplotlib__matplotlib-23299|"
    #    "matplotlib__matplotlib-24149|"
    #    "sympy__sympy-13480|"
    #    "sympy__sympy-17139|"
    #    "sympy__sympy-17655|"
    #    "astropy__astropy-14182|"
    #    "astropy__astropy-14365|"
    #    "scikit-learn__scikit-learn-10297|"
    #    "sympy__sympy-22714|"
    #    "matplotlib__matplotlib-25332|"
    #    "sympy__sympy-17630"
    #    ")$"
    # ),
=======
    "filter_instance": ".*",
>>>>>>> 6dfaa76f
}


def stop_container_by_name(container_name):
    """
    Stops a Docker container by its name.
    Does nothing if the container does not exist or is already stopped.

    :param container_name: Name of the Docker container.
    """
    client = docker.from_env()
    try:
        # Get the container by name
        container = client.containers.get(container_name)
        if container.status not in ["removing", "exited", "dead"]:
            container.stop()
            # Wait until the container is stopped and status is confirmed
            container.wait(condition="removed")
            print(f"Container '{container_name}' has been stopped.")
        else:
            print(f"Container '{container_name}' is already stopped.")
    except Exception as e:
        print(f"An error occurred: {e}")
    finally:
        client.close()


def test_agent():
    args = argparse.Namespace(**args_dict)
    cfg = Config("./key.cfg")
    llm = get_llm(model=args.model, api_key=cfg["ANTHROPIC_API_KEY"], max_tokens=4096)
    ds = load_filter_hf_dataset(args)

    # final_stage = "extract"
    final_stage = "search"
    # final_stage = "edit"
    redirect_log = True
    agent = OrcarAgent(args=args, llm=llm, final_stage=final_stage)
    agent.set_redirect_log(redirect_log)
    for i, inst in enumerate(ds):
        print(f"({i+1:03d}/{len(ds):03d}) Current inst: {inst['instance_id']}")
        agent.run(dict(inst))
    output_insts = frozenset(agent.output_insts.copy())

    for current_retry in range(args.max_retry):
        ds = ds.filter(
            input_columns=["instance_id"],
            function=lambda x, output_insts=output_insts: x not in output_insts,
        )
        if len(ds) == 0:
            break
        print("Missing instances:")
        for inst in ds:
            print(inst["instance_id"])
        del agent
        stop_container_by_name(args.container_name)
        agent = OrcarAgent(
            args=args, llm=llm, final_stage=final_stage, current_retry=current_retry + 1
        )
        agent.set_redirect_log(redirect_log)
        for i, inst in enumerate(ds):
            print(f"({i+1:03d}/{len(ds):03d}) Current inst: {inst['instance_id']}")
            agent.run(dict(inst))
        output_insts = frozenset(agent.output_insts.copy())


if __name__ == "__main__":
    test_agent()<|MERGE_RESOLUTION|>--- conflicted
+++ resolved
@@ -23,11 +23,8 @@
     # "filter_instance": "^(sympy__sympy-12419)$",
     # "filter_instance": "^(astropy__astropy-12907|astropy__astropy-14182)$",
     # Long Issue Test
-<<<<<<< HEAD
     # "filter_instance": "^(django__django-11815)$",
-=======
     # "filter_instance": "^(sphinx-doc__sphinx-8721|sphinx-doc__sphinx-8595)$",
->>>>>>> 6dfaa76f
     # "filter_instance": "^(astropy__astropy-6938|astropy__astropy-12907)$",
     # "filter_instance": (
     #     "^(sympy__sympy-21612|pytest-dev__pytest-7432|matplotlib__matplotlib-24149|"
@@ -35,7 +32,6 @@
     #     "scikit-learn__scikit-learn-13496)$"
     # ),
     # whole repo
-<<<<<<< HEAD
     # "filter_instance": ".*",
     # internal error
     # "filter_instance": "^(django__django-13315)$",
@@ -115,9 +111,7 @@
     #    "sympy__sympy-17630"
     #    ")$"
     # ),
-=======
     "filter_instance": ".*",
->>>>>>> 6dfaa76f
 }
 
 
