import argparse
import json

from llama_index.core.chat_engine.types import AgentChatResponse

from Orcar import ExtractAgent
from Orcar.environment.benchmark import BenchmarkEnv
from Orcar.environment.utils import (
    ContainerBash,
    get_container,
    get_logger,
    pause_persistent_container,
)
from Orcar.gen_config import Config, get_llm
from Orcar.load_cache_dataset import load_filter_hf_dataset
from Orcar.types import ExtractOutput

logger = get_logger("test_extract_agent")

args_dict = {
    "model": "claude-3-5-sonnet-20240620",
    # "model": "gpt-4o",
    "image": "sweagent/swe-agent:latest",
    "dataset": "princeton-nlp/SWE-bench_Lite",
    "persistent": True,
    "container_name": "test_0",
    "split": "test",
    # Short Issue Test
    # "filter_instance": "^(django__django-14999)$",
    # Long Issue Test
<<<<<<< HEAD
    "filter_instance": "^(astropy__astropy-12907)$",
=======
    # "filter_instance": "^(astropy__astropy-12907)$",
    "filter_instance": "^(astropy__astropy-6938)$",
    # "filter_instance": "^(django__django-13933)$",
>>>>>>> 253418e9
    # "filter_instance": "^(pylint-dev__pylint-7080)$",
    # "filter_instance": "^(matplotlib__matplotlib-26020)$",
    # "filter_instance": "^(pytest-dev__pytest-7490)$",
    # Multi Issue Test
    # "filter_instance": "^(django__django-15814|psf__requests-2317|django__django-13933|sympy__sympy-20154)$",
<<<<<<< HEAD
=======
    # "filter_instance": "^(pylint-dev__pylint-7080|matplotlib__matplotlib-26020|pytest-dev__pytest-7490)$"
>>>>>>> 253418e9
}
args = argparse.Namespace(**args_dict)
cfg = Config("./key.cfg")
llm = get_llm(model=args.model, api_key=cfg["OPENAI_API_KEY"], max_tokens=4096)


def init_container():
    ctr_name = args.container_name
    docker_ctr_subprocess = get_container(
        ctr_name=ctr_name, image_name=args.image, persistent=args.persistent
    )[0]
    ctr_bash = ContainerBash(ctr_subprocess=docker_ctr_subprocess, ctr_name=ctr_name)

    ds = load_filter_hf_dataset(args)
    return ctr_bash, BenchmarkEnv(args, ctr_bash), ds


def test_extract_agent():
    ctr_bash, env, ds = init_container()

    agent = ExtractAgent(llm=llm, env=env, verbose=True)
    result_dict = dict()
    for inst in ds:
        env.setup(inst)
        agent_chat_response: AgentChatResponse = agent.chat(json.dumps(dict(inst)))
        extract_output = ExtractOutput.parse_raw(agent_chat_response.response)
        result_dict[inst["instance_id"]] = extract_output
        logger.info(extract_output)

    logger.info("Finalizing results:")
    for inst in ds:
        logger.info("-------------------------------------------")
        logger.info(inst["instance_id"])
        logger.info(inst["problem_statement"])
        logger.info(result_dict[inst["instance_id"]])

    ctr_bash.ctr_subprocess.stdin.close()
    if args.persistent:
        pause_persistent_container(ctr_bash)


if __name__ == "__main__":
    test_extract_agent()<|MERGE_RESOLUTION|>--- conflicted
+++ resolved
@@ -28,22 +28,15 @@
     # Short Issue Test
     # "filter_instance": "^(django__django-14999)$",
     # Long Issue Test
-<<<<<<< HEAD
-    "filter_instance": "^(astropy__astropy-12907)$",
-=======
     # "filter_instance": "^(astropy__astropy-12907)$",
     "filter_instance": "^(astropy__astropy-6938)$",
     # "filter_instance": "^(django__django-13933)$",
->>>>>>> 253418e9
     # "filter_instance": "^(pylint-dev__pylint-7080)$",
     # "filter_instance": "^(matplotlib__matplotlib-26020)$",
     # "filter_instance": "^(pytest-dev__pytest-7490)$",
     # Multi Issue Test
     # "filter_instance": "^(django__django-15814|psf__requests-2317|django__django-13933|sympy__sympy-20154)$",
-<<<<<<< HEAD
-=======
     # "filter_instance": "^(pylint-dev__pylint-7080|matplotlib__matplotlib-26020|pytest-dev__pytest-7490)$"
->>>>>>> 253418e9
 }
 args = argparse.Namespace(**args_dict)
 cfg = Config("./key.cfg")
