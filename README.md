--- conflicted
+++ resolved
@@ -34,13 +34,8 @@
 ```shell
 cd OrcaLoca
 
-<<<<<<< HEAD
-conda create -n orca python=3.10
-conda activate orca
-=======
 conda create -n orcaloca python=3.10
 conda activate orcaloca
->>>>>>> 7bc3fd04
 pip install -e .
 ```
 
